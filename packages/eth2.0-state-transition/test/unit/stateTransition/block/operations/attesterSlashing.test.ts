--- conflicted
+++ resolved
@@ -95,21 +95,4 @@
     expect(slashValidatorStub.calledTwice).to.be.true;
   });
 
-<<<<<<< HEAD
-=======
-  it("should process slashings - concatentation test", function () {
-    const state = generateState();
-    const attesterSlashing = generateEmptyAttesterSlashing();
-    attesterSlashing.attestation1.custodyBit0Indices = [1, 2];
-    attesterSlashing.attestation1.custodyBit1Indices = [3];
-    attesterSlashing.attestation2.custodyBit0Indices = [1, 2, 3];
-    attesterSlashing.attestation2.custodyBit1Indices = [];
-    isSlashableAttestationStub.returns(true);
-    validateIndexedAttestationStub.returns(true);
-    isSlashableValidatorStub.returns(true);
-    processAttesterSlashing(config, state, attesterSlashing);
-    expect(slashValidatorStub.calledThrice).to.be.true;
-  });
-
->>>>>>> ebb93de9
 });
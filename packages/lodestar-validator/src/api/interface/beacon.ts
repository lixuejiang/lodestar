<<<<<<< HEAD
import {BLSPubkey, Fork, Genesis, ValidatorResponse, SignedBeaconBlock, Attestation} from "@chainsafe/lodestar-types";
=======
import {BLSPubkey, Fork, Genesis, ValidatorIndex, ValidatorResponse} from "@chainsafe/lodestar-types";
>>>>>>> 0b44ec0e

export interface IBeaconApi {
  state: IBeaconStateApi;
  blocks: IBeaconBlocksApi;
  pool: IBeaconPoolApi;

  getGenesis(): Promise<Genesis | null>;
}

export interface IBeaconStateApi {
  getFork(stateId: "head"): Promise<Fork | null>;
<<<<<<< HEAD
}

export interface IBeaconBlocksApi {
  publishBlock(block: SignedBeaconBlock): Promise<void>;
}

export interface IBeaconPoolApi {
  submitAttestation(attestation: Attestation): Promise<void>;
=======
  getStateValidator(stateId: "head", validatorId: ValidatorIndex | BLSPubkey): Promise<ValidatorResponse | null>;
>>>>>>> 0b44ec0e
}<|MERGE_RESOLUTION|>--- conflicted
+++ resolved
@@ -1,8 +1,12 @@
-<<<<<<< HEAD
-import {BLSPubkey, Fork, Genesis, ValidatorResponse, SignedBeaconBlock, Attestation} from "@chainsafe/lodestar-types";
-=======
-import {BLSPubkey, Fork, Genesis, ValidatorIndex, ValidatorResponse} from "@chainsafe/lodestar-types";
->>>>>>> 0b44ec0e
+import {
+  BLSPubkey,
+  Fork,
+  Genesis,
+  ValidatorResponse,
+  ValidatorIndex,
+  SignedBeaconBlock,
+  Attestation,
+} from "@chainsafe/lodestar-types";
 
 export interface IBeaconApi {
   state: IBeaconStateApi;
@@ -14,7 +18,7 @@
 
 export interface IBeaconStateApi {
   getFork(stateId: "head"): Promise<Fork | null>;
-<<<<<<< HEAD
+  getStateValidator(stateId: "head", validatorId: ValidatorIndex | BLSPubkey): Promise<ValidatorResponse | null>;
 }
 
 export interface IBeaconBlocksApi {
@@ -23,7 +27,4 @@
 
 export interface IBeaconPoolApi {
   submitAttestation(attestation: Attestation): Promise<void>;
-=======
-  getStateValidator(stateId: "head", validatorId: ValidatorIndex | BLSPubkey): Promise<ValidatorResponse | null>;
->>>>>>> 0b44ec0e
 }
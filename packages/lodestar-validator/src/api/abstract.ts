import {Epoch, Slot} from "@chainsafe/eth2.0-types";
import {IBeaconConfig} from "@chainsafe/eth2.0-config";
import {ApiClientEventEmitter, IApiClient, INewEpochCallback, INewSlotCallback} from "./interface";
import {computeEpochAtSlot, getCurrentSlot} from "../util";
import {IBeaconApi} from "./interface/beacon";
import {IValidatorApi} from "./interface/validators";
import {EventEmitter} from "events";


export abstract class AbstractApiClient
  extends (EventEmitter as { new(): ApiClientEventEmitter })
  implements IApiClient {


  protected config: IBeaconConfig;

  private currentSlot: Slot = 0;
  private currentEpoch: Epoch = 0;
  private newSlotCallbacks: INewSlotCallback[] = [];
  private newEpochCallbacks: INewEpochCallback[] = [];
  private running = false;
  private beaconNodeInterval: NodeJS.Timeout;

  public abstract url: string;
  abstract beacon: IBeaconApi;
  abstract validator: IValidatorApi;

  public onNewEpoch(cb: INewEpochCallback): void {
    if (cb) {
      this.newEpochCallbacks.push(cb);
    }
  }

  public onNewSlot(cb: INewSlotCallback): void {
    if (cb) {
      this.newSlotCallbacks.push(cb);
    }
  }

  public async connect(): Promise<void> {
    await this.startSlotCounting();
    this.beaconNodeInterval = setInterval(this.pollBeaconNode.bind(this), 1000);
  }

  public async disconnect(): Promise<void> {
    this.running = false;
    if(this.beaconNodeInterval) {
      clearInterval(this.beaconNodeInterval);
    }
  }

  private async pollBeaconNode(): Promise<void> {
    if (!this.running) {
      return;
    }
    const genesisTime =  await this.beacon.getGenesisTime();
    if (genesisTime && (Date.now() / 1000) > genesisTime) {
      this.emit("beaconChainStarted");
      clearInterval(this.beaconNodeInterval);
    }
  }

  private async startSlotCounting(): Promise<void> {
    this.running = true;
    const genesisTime = await this.beacon.getGenesisTime();
    const diffInSeconds = (Date.now() / 1000) - genesisTime;
    this.currentSlot = getCurrentSlot(this.config, genesisTime);
    //update slot after remaining seconds until next slot
    const diffTillNextSlot =
        (this.config.params.SECONDS_PER_SLOT - diffInSeconds % this.config.params.SECONDS_PER_SLOT) * 1000;
    //subscribe to new slots and notify upon new epoch
    this.onNewSlot(this.updateEpoch.bind(this));
    setTimeout(
      this.updateSlot,
      diffTillNextSlot
    );
  }

  private updateSlot = (): void => {
    if(!this.running) {
      return;
    }
    this.currentSlot++;
    this.newSlotCallbacks.forEach((cb) => {
      cb(this.currentSlot);
    });
    //recursively invoke update slot after SECONDS_PER_SLOT
    setTimeout(
      this.updateSlot,
      this.config.params.SECONDS_PER_SLOT * 1000
    );
  };

<<<<<<< HEAD
  private updateEpoch(slot: Slot): void {
    const epoch = computeEpochAtSlot(this.config, slot);
=======
  private updateEpoch = (slot: Slot): void => {
    const epoch = computeEpochOfSlot(this.config, slot);
>>>>>>> ebb93de9
    if (epoch !== this.currentEpoch && epoch !== 0) {
      this.currentEpoch = epoch;
      this.newEpochCallbacks.forEach((cb) => {
        cb(this.currentEpoch);
      });
    }
  };

}<|MERGE_RESOLUTION|>--- conflicted
+++ resolved
@@ -91,13 +91,8 @@
     );
   };
 
-<<<<<<< HEAD
-  private updateEpoch(slot: Slot): void {
+  private updateEpoch = (slot: Slot): void => {
     const epoch = computeEpochAtSlot(this.config, slot);
-=======
-  private updateEpoch = (slot: Slot): void => {
-    const epoch = computeEpochOfSlot(this.config, slot);
->>>>>>> ebb93de9
     if (epoch !== this.currentEpoch && epoch !== 0) {
       this.currentEpoch = epoch;
       this.newEpochCallbacks.forEach((cb) => {

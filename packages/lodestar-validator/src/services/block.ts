/**
 * @module validator
 */

import {hashTreeRoot, signingRoot} from "@chainsafe/ssz";

import {BeaconBlock, BeaconState, BLSPubkey, Epoch, Fork, Slot} from "@chainsafe/eth2.0-types";
import {IBeaconConfig} from "@chainsafe/eth2.0-config";
import {Keypair, PrivateKey} from "@chainsafe/bls";
import {computeEpochAtSlot, DomainType, getDomain} from "../util";
import {ILogger, IValidatorDB} from "../";
import {IApiClient} from "../api";


export default class BlockProposingService {
 
  private readonly config: IBeaconConfig;
  private readonly provider: IApiClient;
  private readonly privateKey: PrivateKey;
  private readonly publicKey: BLSPubkey;
  private readonly db: IValidatorDB;
  private readonly logger: ILogger;

  private nextProposalSlot: Slot|null = null;
  
  
  public constructor(
    config: IBeaconConfig,
    keypair: Keypair,
    provider: IApiClient,
    db: IValidatorDB,
    logger: ILogger
  ) {
    this.config = config;
    this.privateKey = keypair.privateKey;
    this.publicKey = keypair.publicKey.toBytesCompressed();
    this.provider = provider;
    this.db = db;
    this.logger = logger;
  }

  public onNewEpoch = async (epoch: Epoch) => {
    const epochProposers = await this.provider.validator.getProposerDuties(epoch);
    epochProposers.forEach((validatorPubKey, slot) => {
      if(validatorPubKey.equals(this.publicKey)) {
        this.nextProposalSlot = slot;
      }
    });
  };

  public onNewSlot = async(slot: Slot) => {
    if(this.nextProposalSlot === slot) {
      await this.createAndPublishBlock(slot, (await this.provider.beacon.getFork()).fork);
    }
  };

  /**
   * IFF a validator is selected construct a block to propose.
   */
  public async createAndPublishBlock(slot: Slot, fork: Fork): Promise<BeaconBlock | null> {
    if(await this.hasProposedAlready(slot)) {
      this.logger.info(`Already proposed block in current epoch: ${computeEpochAtSlot(this.config, slot)}`);
      return null;
    }
    this.logger.info(`Validator is proposer at slot ${slot}`);
    const block = await this.provider.validator.produceBlock(
      slot,
<<<<<<< HEAD
      this.privateKey.signMessage(
        hashTreeRoot(computeEpochAtSlot(this.config, slot), this.config.types.Epoch),
        // eslint-disable-next-line @typescript-eslint/no-object-literal-type-assertion
=======
      this.keypair.privateKey.signMessage(
        hashTreeRoot(this.config.types.Epoch, computeEpochAtSlot(this.config, slot)),
>>>>>>> 78ba8692
        getDomain(this.config, {fork} as BeaconState, DomainType.RANDAO, computeEpochAtSlot(this.config, slot))
      ).toBytesCompressed()
    );
    if(!block) {
      return null;
    }
<<<<<<< HEAD
    block.signature = this.privateKey.signMessage(
      signingRoot(block, this.config.types.BeaconBlock),
      // eslint-disable-next-line @typescript-eslint/no-object-literal-type-assertion
=======
    block.signature = this.keypair.privateKey.signMessage(
      signingRoot(this.config.types.BeaconBlock, block),
>>>>>>> 78ba8692
      getDomain(this.config, {fork} as BeaconState, DomainType.BEACON_PROPOSER, computeEpochAtSlot(this.config, slot))
    ).toBytesCompressed();
    await this.storeBlock(block);
    await this.provider.validator.publishBlock(block);
    this.logger.info(
      `Proposed block with hash 0x${signingRoot(this.config.types.BeaconBlock, block).toString("hex")}`
    );
    return block;
  }

  public getRpcClient(): IApiClient {
    return this.provider;
  }

  private async hasProposedAlready(slot: Slot): Promise<boolean> {
    // get last proposed block from database and check if belongs in same epoch
    const lastProposedBlock = await this.db.getBlock(this.publicKey);
    if(!lastProposedBlock) return  false;
    return computeEpochAtSlot(this.config, lastProposedBlock.slot) === computeEpochAtSlot(this.config, slot);
  }

  private async storeBlock(block: BeaconBlock): Promise<void> {
    await this.db.setBlock(this.publicKey, block);
  }
}<|MERGE_RESOLUTION|>--- conflicted
+++ resolved
@@ -13,7 +13,7 @@
 
 
 export default class BlockProposingService {
- 
+
   private readonly config: IBeaconConfig;
   private readonly provider: IApiClient;
   private readonly privateKey: PrivateKey;
@@ -22,8 +22,7 @@
   private readonly logger: ILogger;
 
   private nextProposalSlot: Slot|null = null;
-  
-  
+
   public constructor(
     config: IBeaconConfig,
     keypair: Keypair,
@@ -65,28 +64,18 @@
     this.logger.info(`Validator is proposer at slot ${slot}`);
     const block = await this.provider.validator.produceBlock(
       slot,
-<<<<<<< HEAD
       this.privateKey.signMessage(
         hashTreeRoot(computeEpochAtSlot(this.config, slot), this.config.types.Epoch),
         // eslint-disable-next-line @typescript-eslint/no-object-literal-type-assertion
-=======
-      this.keypair.privateKey.signMessage(
-        hashTreeRoot(this.config.types.Epoch, computeEpochAtSlot(this.config, slot)),
->>>>>>> 78ba8692
         getDomain(this.config, {fork} as BeaconState, DomainType.RANDAO, computeEpochAtSlot(this.config, slot))
       ).toBytesCompressed()
     );
     if(!block) {
       return null;
     }
-<<<<<<< HEAD
     block.signature = this.privateKey.signMessage(
       signingRoot(block, this.config.types.BeaconBlock),
       // eslint-disable-next-line @typescript-eslint/no-object-literal-type-assertion
-=======
-    block.signature = this.keypair.privateKey.signMessage(
-      signingRoot(this.config.types.BeaconBlock, block),
->>>>>>> 78ba8692
       getDomain(this.config, {fork} as BeaconState, DomainType.BEACON_PROPOSER, computeEpochAtSlot(this.config, slot))
     ).toBytesCompressed();
     await this.storeBlock(block);

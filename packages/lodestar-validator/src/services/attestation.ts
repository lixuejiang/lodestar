--- conflicted
+++ resolved
@@ -68,12 +68,6 @@
 
   public start = async (): Promise<void> => {
     const slot = this.provider.getCurrentSlot();
-<<<<<<< HEAD
-    //trigger getting duties for current epoch
-    // TODO: errors should be handled in this service and just loop and wait for next duty
-    // eslint-disable-next-line @typescript-eslint/no-floating-promises
-    this.onNewEpoch(computeEpochAtSlot(this.config, slot) - 1);
-=======
     //get current epoch duties
     await this.onNewEpoch(computeEpochAtSlot(this.config, slot) - 1);
 
@@ -81,7 +75,6 @@
       //trigger next epoch duties
       await this.onNewEpoch(computeEpochAtSlot(this.config, slot));
     }
->>>>>>> a033f9a7
   };
 
   public onNewEpoch = async (epoch: Epoch): Promise<void> => {

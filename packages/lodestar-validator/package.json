--- conflicted
+++ resolved
@@ -45,21 +45,12 @@
   ],
   "dependencies": {
     "@chainsafe/bls": "5.1.0",
-<<<<<<< HEAD
     "@chainsafe/lodestar-beacon-state-transition": "^0.17.0",
     "@chainsafe/lodestar-config": "^0.17.0",
     "@chainsafe/lodestar-db": "^0.17.0",
     "@chainsafe/lodestar-types": "^0.17.0",
     "@chainsafe/lodestar-utils": "^0.17.0",
-    "@chainsafe/ssz": "^0.6.13",
-=======
-    "@chainsafe/lodestar-beacon-state-transition": "^0.16.0",
-    "@chainsafe/lodestar-config": "^0.16.0",
-    "@chainsafe/lodestar-db": "^0.16.0",
-    "@chainsafe/lodestar-types": "^0.16.0",
-    "@chainsafe/lodestar-utils": "^0.16.0",
     "@chainsafe/ssz": "^0.7.0",
->>>>>>> 423124c3
     "abort-controller": "^3.0.0",
     "abortable-iterator": "^3.0.0",
     "axios": "^0.21.1",

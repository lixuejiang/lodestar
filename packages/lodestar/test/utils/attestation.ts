import {
  Attestation,
<<<<<<< HEAD
  AttestationData, CommitteeIndex,
  Epoch, Slot,
=======
  AttestationData,
  Epoch,
  VoluntaryExit,
>>>>>>> 78ba8692
} from "@chainsafe/eth2.0-types";
import { BitList } from "@chainsafe/bit-utils";
import crypto from "crypto";
import { AggregateAndProof } from "@chainsafe/eth2.0-types/src";

/**
 * Generates a fake attestation data for test purposes.
 * @returns {AttestationData}
 * @param sourceEpoch
 * @param targetEpoch
 * @param index
 * @param slot
 */

export function generateAttestationData(sourceEpoch: Epoch, targetEpoch: Epoch, index: CommitteeIndex = 1, slot: Slot = 1): AttestationData {
  return {
    slot: slot,
    index: index,
    beaconBlockRoot: crypto.randomBytes(32),
    source: {
      epoch: sourceEpoch,
      root: Buffer.alloc(32),
    },
    target: {
      epoch: targetEpoch,
      root: Buffer.alloc(32),
    },
  };
}

export function generateAttestation(override: Partial<Attestation> = {}): Attestation {
  return {
    aggregationBits: BitList.fromBitfield(Buffer.alloc(8), 64),
    data: {
      slot: 0,
      index: 0,
      beaconBlockRoot: Buffer.alloc(32),
      source: {
        epoch: 0,
        root: Buffer.alloc(32),
      },
      target: {
        epoch: 0,
        root: Buffer.alloc(32),
      },
    },
    signature: Buffer.alloc(96),
    ...override
  };
}

<<<<<<< HEAD
export function generateEmptyAttestation(): Attestation {
  return generateAttestation();
=======
export function generateEmptyAggregateAndProof(): AggregateAndProof {
  const attestation = generateEmptyAttestation();
  return {
    index: 0,
    selectionProof: Buffer.alloc(96),
    aggregate: attestation,
  }
}

export function generateEmptyVoluntaryExit(): VoluntaryExit {
  return {
    epoch: 0,
    validatorIndex: 0,
    signature: Buffer.alloc(96)
  };
>>>>>>> 78ba8692
}<|MERGE_RESOLUTION|>--- conflicted
+++ resolved
@@ -1,13 +1,10 @@
 import {
   Attestation,
-<<<<<<< HEAD
-  AttestationData, CommitteeIndex,
-  Epoch, Slot,
-=======
   AttestationData,
   Epoch,
   VoluntaryExit,
->>>>>>> 78ba8692
+  CommitteeIndex,
+  Epoch, Slot,
 } from "@chainsafe/eth2.0-types";
 import { BitList } from "@chainsafe/bit-utils";
 import crypto from "crypto";
@@ -59,10 +56,10 @@
   };
 }
 
-<<<<<<< HEAD
 export function generateEmptyAttestation(): Attestation {
   return generateAttestation();
-=======
+}
+
 export function generateEmptyAggregateAndProof(): AggregateAndProof {
   const attestation = generateEmptyAttestation();
   return {
@@ -78,5 +75,4 @@
     validatorIndex: 0,
     signature: Buffer.alloc(96)
   };
->>>>>>> 78ba8692
 }
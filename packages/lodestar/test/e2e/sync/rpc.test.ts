--- conflicted
+++ resolved
@@ -33,13 +33,8 @@
   let rpcA: SyncRpc, netA: Libp2pNetwork, repsA: ReputationStore;
   let rpcB: SyncRpc, netB: Libp2pNetwork, repsB: ReputationStore;
   beforeEach(async () => {
-<<<<<<< HEAD
-    netA = new Libp2pNetwork(opts, {config, libp2p: createNode(multiaddr), logger});
-    netB = new Libp2pNetwork(opts, {config, libp2p: createNode(multiaddr), logger});
-=======
-    netA = new Libp2pNetwork(opts, {config, libp2p: createNode(multiaddr), logger: logger, metrics});
-    netB = new Libp2pNetwork(opts, {config, libp2p: createNode(multiaddr), logger: logger, metrics});
->>>>>>> be4b3c1e
+    netA = new Libp2pNetwork(opts, {config, libp2p: createNode(multiaddr), logger, metrics});
+    netB = new Libp2pNetwork(opts, {config, libp2p: createNode(multiaddr), logger, metrics});
     await Promise.all([
       netA.start(),
       netB.start(),

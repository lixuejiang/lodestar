import {expect} from "chai";
import rimraf from "rimraf";
import {config} from "@chainsafe/lodestar-config/minimal";
import {intToBytes} from "@chainsafe/lodestar-utils";
import {LevelDbController, Bucket, encodeKey} from "@chainsafe/lodestar-db";

import {generateEmptySignedBlock, generateEmptyLightclientSignedBlock} from "../../../../utils/block";
import {BlockArchiveRepository} from "../../../../../src/db/api/beacon/repositories";
import sinon from "sinon";
import {silentLogger} from "../../../../utils/logger";
import {Lightclient} from "@chainsafe/lodestar-types";

describe("block archive repository", function () {
  const testDir = "./.tmp";
  let blockArchive: BlockArchiveRepository;
  let controller: LevelDbController;

  beforeEach(async function () {
    controller = new LevelDbController({name: testDir}, {logger: silentLogger});
    blockArchive = new BlockArchiveRepository(config, controller);
    await controller.start();
  });
  afterEach(async function () {
    await controller.stop();
    rimraf.sync(testDir);
  });

  it("should retrieve blocks in order", async function () {
    await blockArchive.batchPut(
      Array.from({length: 1001}, (_, i) => {
        const slot = i;
        const block = generateEmptySignedBlock();
        block.message.slot = slot;
        return {
          key: slot,
          value: block,
        };
      }),
      config.params.GENESIS_FORK_VERSION
    );
    // test keys
    let lastSlot = 0;
    for await (const slot of blockArchive.keysStream()) {
      expect(slot).to.be.gte(lastSlot);
      lastSlot = slot;
    }

    // test values
    lastSlot = 0;
    for await (const block of blockArchive.valuesStream()) {
      expect(block.message.slot).to.be.gte(lastSlot);
      lastSlot = block.message.slot;
    }

    let blocks;
    // test gte, lte
    blocks = await blockArchive.values({gte: 2, lte: 5});
    expect(blocks.length).to.be.equal(4);
    expect(blocks[0].message.slot).to.be.equal(2);
    expect(blocks[3].message.slot).to.be.equal(5);
    lastSlot = 0;
    for (const block of blocks) {
      expect(block.message.slot).to.be.gt(lastSlot);
      lastSlot = block.message.slot;
    }

    // test gt, lt
    blocks = await blockArchive.values({gt: 2, lt: 6});
    expect(blocks.length).to.be.equal(3);
    expect(blocks[0].message.slot).to.be.equal(3);
    expect(blocks[2].message.slot).to.be.equal(5);
    lastSlot = 0;
    for (const block of blocks) {
      expect(block.message.slot).to.be.gt(lastSlot);
      lastSlot = block.message.slot;
    }

    // test across byte boundaries
    blocks = await blockArchive.values({gte: 200, lt: 400});
    expect(blocks.length).to.be.equal(200);
    expect(blocks[0].message.slot).to.be.equal(200);
    expect(blocks[199].message.slot).to.be.equal(399);
    lastSlot = 0;
    for (const block of blocks) {
      expect(block.message.slot).to.be.gt(lastSlot);
      lastSlot = block.message.slot;
    }

    // test gt until end
    blocks = await blockArchive.values({gt: 700});
    expect(blocks.length).to.be.equal(300);
    expect(blocks[0].message.slot).to.be.equal(701);
    expect(blocks[299].message.slot).to.be.equal(1000);
    lastSlot = 0;
    for (const block of blocks) {
      expect(block.message.slot).to.be.gt(lastSlot);
      lastSlot = block.message.slot;
    }

    // test beginning until lt
    blocks = await blockArchive.values({lte: 200});
    expect(blocks.length).to.be.equal(201);
    expect(blocks[0].message.slot).to.be.equal(0);
    expect(blocks[200].message.slot).to.be.equal(200);
    lastSlot = 0;
    for (const block of blocks) {
      expect(block.message.slot).to.be.gte(lastSlot);
      lastSlot = block.message.slot;
    }
  });

  it("should store indexes when adding single block", async function () {
    const spy = sinon.spy(controller, "put");
    const block = generateEmptySignedBlock();
    await blockArchive.add(block);
    expect(
      spy.withArgs(
        encodeKey(Bucket.blockArchiveRootIndex, config.types.phase0.BeaconBlock.hashTreeRoot(block.message)),
        intToBytes(block.message.slot, 64, "be")
      ).calledOnce
    ).to.be.true;
    expect(
      spy.withArgs(
        encodeKey(Bucket.blockArchiveParentRootIndex, block.message.parentRoot.valueOf() as Uint8Array),
        intToBytes(block.message.slot, 64, "be")
      ).calledOnce
    ).to.be.true;
  });

  it("should store indexes when block batch", async function () {
    const spy = sinon.spy(controller, "put");
    const blocks = [generateEmptyLightclientSignedBlock(), generateEmptyLightclientSignedBlock()];
    await blockArchive.batchPut(
      blocks.map((block) => ({key: block.message.slot, value: block})),
      config.params.GENESIS_FORK_VERSION
    );
    expect(
      spy.withArgs(
        encodeKey(Bucket.blockArchiveRootIndex, config.types.phase0.BeaconBlock.hashTreeRoot(blocks[0].message)),
        intToBytes(blocks[0].message.slot, 64, "be")
      ).calledTwice
    ).to.be.true;
    expect(
      spy.withArgs(
        encodeKey(Bucket.blockArchiveParentRootIndex, blocks[0].message.parentRoot.valueOf() as Uint8Array),
        intToBytes(blocks[0].message.slot, 64, "be")
      ).calledTwice
    ).to.be.true;
  });

  it("should get slot by root", async function () {
    const block = generateEmptySignedBlock();
    await blockArchive.add(block);
    const slot = await blockArchive.getSlotByRoot(config.types.phase0.BeaconBlock.hashTreeRoot(block.message));
    expect(slot).to.equal(block.message.slot);
  });

  it("should get block by root", async function () {
    const block = generateEmptySignedBlock();
    await blockArchive.add(block);
<<<<<<< HEAD
    const retrieved = (await blockArchive.getByRoot(
      config.types.BeaconBlock.hashTreeRoot(block.message)
    )) as Lightclient.SignedBeaconBlock | null;
=======
    const retrieved = await blockArchive.getByRoot(config.types.phase0.BeaconBlock.hashTreeRoot(block.message));
>>>>>>> b70222d3
    if (!retrieved) throw Error("getByRoot returned null");
    expect(config.types.phase0.SignedBeaconBlock.equals(retrieved, block)).to.be.true;
  });

  it("should get slot by parent root", async function () {
    const block = generateEmptyLightclientSignedBlock();
    await blockArchive.add(block);
    const slot = await blockArchive.getSlotByParentRoot(block.message.parentRoot);
    expect(slot).to.equal(block.message.slot);
  });

  it("should get block by parent root", async function () {
    const block = generateEmptyLightclientSignedBlock();
    await blockArchive.add(block);
    const retrieved = await blockArchive.getByParentRoot(block.message.parentRoot);
    if (!retrieved) throw Error("getByRoot returned null");
    expect(config.types.phase0.SignedBeaconBlock.equals(retrieved, block)).to.be.true;
  });
});<|MERGE_RESOLUTION|>--- conflicted
+++ resolved
@@ -4,11 +4,10 @@
 import {intToBytes} from "@chainsafe/lodestar-utils";
 import {LevelDbController, Bucket, encodeKey} from "@chainsafe/lodestar-db";
 
-import {generateEmptySignedBlock, generateEmptyLightclientSignedBlock} from "../../../../utils/block";
+import {generateEmptySignedBlock} from "../../../../utils/block";
 import {BlockArchiveRepository} from "../../../../../src/db/api/beacon/repositories";
 import sinon from "sinon";
 import {silentLogger} from "../../../../utils/logger";
-import {Lightclient} from "@chainsafe/lodestar-types";
 
 describe("block archive repository", function () {
   const testDir = "./.tmp";
@@ -35,8 +34,7 @@
           key: slot,
           value: block,
         };
-      }),
-      config.params.GENESIS_FORK_VERSION
+      })
     );
     // test keys
     let lastSlot = 0;
@@ -115,13 +113,13 @@
     await blockArchive.add(block);
     expect(
       spy.withArgs(
-        encodeKey(Bucket.blockArchiveRootIndex, config.types.phase0.BeaconBlock.hashTreeRoot(block.message)),
+        encodeKey(Bucket.index_blockArchiveRootIndex, config.types.phase0.BeaconBlock.hashTreeRoot(block.message)),
         intToBytes(block.message.slot, 64, "be")
       ).calledOnce
     ).to.be.true;
     expect(
       spy.withArgs(
-        encodeKey(Bucket.blockArchiveParentRootIndex, block.message.parentRoot.valueOf() as Uint8Array),
+        encodeKey(Bucket.index_blockArchiveParentRootIndex, block.message.parentRoot.valueOf() as Uint8Array),
         intToBytes(block.message.slot, 64, "be")
       ).calledOnce
     ).to.be.true;
@@ -129,20 +127,17 @@
 
   it("should store indexes when block batch", async function () {
     const spy = sinon.spy(controller, "put");
-    const blocks = [generateEmptyLightclientSignedBlock(), generateEmptyLightclientSignedBlock()];
-    await blockArchive.batchPut(
-      blocks.map((block) => ({key: block.message.slot, value: block})),
-      config.params.GENESIS_FORK_VERSION
-    );
+    const blocks = [generateEmptySignedBlock(), generateEmptySignedBlock()];
+    await blockArchive.batchAdd(blocks);
     expect(
       spy.withArgs(
-        encodeKey(Bucket.blockArchiveRootIndex, config.types.phase0.BeaconBlock.hashTreeRoot(blocks[0].message)),
+        encodeKey(Bucket.index_blockArchiveRootIndex, config.types.phase0.BeaconBlock.hashTreeRoot(blocks[0].message)),
         intToBytes(blocks[0].message.slot, 64, "be")
       ).calledTwice
     ).to.be.true;
     expect(
       spy.withArgs(
-        encodeKey(Bucket.blockArchiveParentRootIndex, blocks[0].message.parentRoot.valueOf() as Uint8Array),
+        encodeKey(Bucket.index_blockArchiveParentRootIndex, blocks[0].message.parentRoot.valueOf() as Uint8Array),
         intToBytes(blocks[0].message.slot, 64, "be")
       ).calledTwice
     ).to.be.true;
@@ -158,26 +153,20 @@
   it("should get block by root", async function () {
     const block = generateEmptySignedBlock();
     await blockArchive.add(block);
-<<<<<<< HEAD
-    const retrieved = (await blockArchive.getByRoot(
-      config.types.BeaconBlock.hashTreeRoot(block.message)
-    )) as Lightclient.SignedBeaconBlock | null;
-=======
     const retrieved = await blockArchive.getByRoot(config.types.phase0.BeaconBlock.hashTreeRoot(block.message));
->>>>>>> b70222d3
     if (!retrieved) throw Error("getByRoot returned null");
     expect(config.types.phase0.SignedBeaconBlock.equals(retrieved, block)).to.be.true;
   });
 
   it("should get slot by parent root", async function () {
-    const block = generateEmptyLightclientSignedBlock();
+    const block = generateEmptySignedBlock();
     await blockArchive.add(block);
     const slot = await blockArchive.getSlotByParentRoot(block.message.parentRoot);
     expect(slot).to.equal(block.message.slot);
   });
 
   it("should get block by parent root", async function () {
-    const block = generateEmptyLightclientSignedBlock();
+    const block = generateEmptySignedBlock();
     await blockArchive.add(block);
     const retrieved = await blockArchive.getByParentRoot(block.message.parentRoot);
     if (!retrieved) throw Error("getByRoot returned null");

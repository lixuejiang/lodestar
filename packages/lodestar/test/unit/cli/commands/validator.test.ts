--- conflicted
+++ resolved
@@ -27,14 +27,10 @@
     const command = new ValidatorCommand();
     await expect(
       command.action({
-<<<<<<< HEAD
         key:keyString,
         loggingLevel: null,
       },logger)
-=======
-        key:keyString
-      })
->>>>>>> dc06d147
+
     ).not.throw;
   });
 

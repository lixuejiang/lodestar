/**
 * @module node
 */

import deepmerge from "deepmerge";
import {IBeaconConfig} from "@chainsafe/eth2.0-config";

import {BeaconDb, LevelDbController} from "../db";
import defaultConf, {IBeaconNodeOptions} from "./options";
import {EthersEth1Notifier, IEth1Notifier} from "../eth1";
import {INetwork, Libp2pNetwork, NodejsNode} from "../network";
import {isPlainObject} from "../util/objects";
import {Sync} from "../sync";
import {BeaconChain, IBeaconChain} from "../chain";
import {OpPool} from "../opPool";
import {createPeerId, initializePeerInfo} from "../network/libp2p/util";
import {ILogger} from "../logger";
import {ReputationStore} from "../sync/reputation";
import {SyncRpc} from "../network/libp2p/syncRpc";
import {BeaconMetrics, HttpMetricsServer} from "../metrics";
import {ApiService} from "../api";

export interface Service {
  start(): Promise<void>;

  stop(): Promise<void>;
}

interface BeaconNodeModules {
  config: IBeaconConfig;
  logger: ILogger;
  eth1?: IEth1Notifier;
}

// TODO move into src/node/beacon
/**
 * Beacon Node configured for desktop (non-browser) use
 */
export class BeaconNode {
  public conf: IBeaconNodeOptions;
  public config: IBeaconConfig;
  public db: BeaconDb;
  public metrics: BeaconMetrics;
  public metricsServer: HttpMetricsServer;
  public eth1: IEth1Notifier;
  public network: INetwork;
  public chain: IBeaconChain;
  public opPool: OpPool;
  public api: Service;
  public sync: Sync;
  public reps: ReputationStore;
  private logger: ILogger;

  public constructor(opts: Partial<IBeaconNodeOptions>, {config, logger, eth1}: BeaconNodeModules) {
    this.conf = deepmerge(
      defaultConf,
      opts,
      {
        //clone doesn't work very vell on classes like ethers.Provider
        isMergeableObject: isPlainObject
      }
    );
    this.config = config;
    this.logger = logger.child(this.conf.logger.node);
    this.metrics = new BeaconMetrics(this.conf.metrics);
    this.metricsServer = new HttpMetricsServer(this.conf.metrics, {metrics: this.metrics});
    this.reps = new ReputationStore();
    this.db = new BeaconDb({
      config,
      controller: new LevelDbController(this.conf.db, {
        logger: logger.child(this.conf.logger.db),
      }),
    });
    // TODO initialize outside node
    // initialize for network type
    const libp2p = createPeerId()
      .then((peerId) => initializePeerInfo(peerId, this.conf.network.multiaddrs))
      .then((peerInfo) => new NodejsNode({peerInfo}));

    this.network = new Libp2pNetwork(this.conf.network, {
      config,
      libp2p: libp2p,
      logger: logger.child(this.conf.logger.network),
      metrics: this.metrics,
    });
    this.eth1 = eth1 || new EthersEth1Notifier(this.conf.eth1, {
      config,
      logger: logger.child(this.conf.logger.eth1),
    });
    this.opPool = new OpPool(this.conf.opPool, {
      eth1: this.eth1,
      db: this.db
    });
    this.chain = new BeaconChain(this.conf.chain, {
      config,
      db: this.db,
      eth1: this.eth1,
      opPool: this.opPool,
      logger: logger.child(this.conf.logger.chain),
      metrics: this.metrics,
    });

    const rpc = new SyncRpc(this.conf.sync, {
      config,
      db: this.db,
      chain: this.chain,
      network: this.network,
      reps: this.reps,
      logger: logger.child(this.conf.logger.network),
    });
    this.sync = new Sync(this.conf.sync, {
      config,
      db: this.db,
      eth1: this.eth1,
      chain: this.chain,
      opPool: this.opPool,
      network: this.network,
      reps: this.reps,
      rpc,
      logger: logger.child(this.conf.logger.sync),
    });
<<<<<<< HEAD
    // //TODO: needs to be moved to Rpc class and initialized from opts
    // this.rpc = new JSONRPC(this.conf.api, {
    //   transports: [new WSServer(this.conf.api.transports[0])],
    //   apis: this.conf.api.apis.map((Api) => {
    //     return new Api({}, {config, chain: this.chain, db: this.db, eth1: this.eth1});
    //   })
    // });
=======
    this.api = new ApiService(
      this.conf.api,
      {
        config,
        logger: this.logger,
        opPool: this.opPool,
        db: this.db,
        sync: this.sync,
        chain: this.chain,
        eth1: this.eth1
      }
    );
>>>>>>> bcc46e74

  }

  public async start(): Promise<void> {
    this.logger.info('Starting eth2 beacon node - LODESTAR!');
    await this.metrics.start();
    await this.metricsServer.start();
    await this.db.start();
    await this.network.start();
    await this.eth1.start();
    await this.chain.start();
    await this.opPool.start();
    await this.sync.start();
<<<<<<< HEAD
    // await this.rpc.start();
  }

  public async stop(): Promise<void> {
    // await this.rpc.stop();
=======
    await this.api.start();
  }

  public async stop(): Promise<void> {
    await this.api.stop();
>>>>>>> bcc46e74
    await this.sync.stop();
    await this.opPool.stop();

    await this.chain.stop();
    await this.eth1.stop();
    await this.network.stop();
    await this.db.stop();
    await this.metricsServer.stop();
    await this.metrics.stop();
  }
}

export default BeaconNode;<|MERGE_RESOLUTION|>--- conflicted
+++ resolved
@@ -119,15 +119,6 @@
       rpc,
       logger: logger.child(this.conf.logger.sync),
     });
-<<<<<<< HEAD
-    // //TODO: needs to be moved to Rpc class and initialized from opts
-    // this.rpc = new JSONRPC(this.conf.api, {
-    //   transports: [new WSServer(this.conf.api.transports[0])],
-    //   apis: this.conf.api.apis.map((Api) => {
-    //     return new Api({}, {config, chain: this.chain, db: this.db, eth1: this.eth1});
-    //   })
-    // });
-=======
     this.api = new ApiService(
       this.conf.api,
       {
@@ -140,7 +131,6 @@
         eth1: this.eth1
       }
     );
->>>>>>> bcc46e74
 
   }
 
@@ -154,19 +144,11 @@
     await this.chain.start();
     await this.opPool.start();
     await this.sync.start();
-<<<<<<< HEAD
-    // await this.rpc.start();
-  }
-
-  public async stop(): Promise<void> {
-    // await this.rpc.stop();
-=======
     await this.api.start();
   }
 
   public async stop(): Promise<void> {
     await this.api.stop();
->>>>>>> bcc46e74
     await this.sync.stop();
     await this.opPool.stop();
 

/**
 * @module network/gossip
 */

import {toHexString} from "@chainsafe/ssz";
import {AggregateAndProof} from "@chainsafe/eth2.0-types";
import {IGossipMessage, IGossipMessageValidator} from "../interface";
import {Gossip, GossipHandlerFn} from "../gossip";
import {deserializeGossipMessage, getGossipTopic} from "../utils";
import {GossipEvent} from "../constants";
<<<<<<< HEAD
import {promisify} from "es6-promisify";
=======
import {AggregateAndProof} from "@chainsafe/eth2.0-types";
import {toHex} from "@chainsafe/eth2.0-utils";
import {serialize} from "@chainsafe/ssz";
>>>>>>> bdf188df

export function getIncomingAggregateAndProofHandler(validator: IGossipMessageValidator): GossipHandlerFn {
  return async function handleIncomingAggregateAndProof(this: Gossip, msg: IGossipMessage): Promise<void> {
    try {
      const aggregateAndProof = deserializeGossipMessage<AggregateAndProof>(this.config.types.AggregateAndProof, msg);
      this.logger.verbose(
        `Received AggregateAndProof from validator #${aggregateAndProof.aggregatorIndex}`+
          ` for target ${toHexString(aggregateAndProof.aggregate.data.target.root)}`
      );
      if (await validator.isValidIncomingAggregateAndProof(aggregateAndProof)) {
        this.emit(GossipEvent.AGGREGATE_AND_PROOF, aggregateAndProof);
      }
    } catch (e) {
      this.logger.warn("Incoming aggregate and proof error", e);
    }
  };
}

export async function publishAggregatedAttestation(this: Gossip, aggregateAndProof: AggregateAndProof): Promise<void> {
  await Promise.all([
<<<<<<< HEAD
    promisify<void, string, Uint8Array>(this.pubsub.publish.bind(this.pubsub))(
=======
    this.pubsub.publish(
>>>>>>> bdf188df
      getGossipTopic(GossipEvent.AGGREGATE_AND_PROOF),
      Buffer.from(this.config.types.AggregateAndProof.serialize(aggregateAndProof))
    ),
    //to be backward compatible
<<<<<<< HEAD
    promisify<void, string, Uint8Array>(this.pubsub.publish.bind(this.pubsub))(
      getGossipTopic(GossipEvent.ATTESTATION), this.config.types.Attestation.serialize(aggregateAndProof.aggregate)
=======
    this.pubsub.publish(
      getGossipTopic(GossipEvent.ATTESTATION), serialize(this.config.types.Attestation, aggregateAndProof.aggregate)
>>>>>>> bdf188df
    )
  ]);
  this.logger.verbose(
    `Publishing AggregateAndProof for validator #${aggregateAndProof.aggregatorIndex}`
        + ` for target ${toHexString(aggregateAndProof.aggregate.data.target.root)}`
  );
}<|MERGE_RESOLUTION|>--- conflicted
+++ resolved
@@ -8,13 +8,6 @@
 import {Gossip, GossipHandlerFn} from "../gossip";
 import {deserializeGossipMessage, getGossipTopic} from "../utils";
 import {GossipEvent} from "../constants";
-<<<<<<< HEAD
-import {promisify} from "es6-promisify";
-=======
-import {AggregateAndProof} from "@chainsafe/eth2.0-types";
-import {toHex} from "@chainsafe/eth2.0-utils";
-import {serialize} from "@chainsafe/ssz";
->>>>>>> bdf188df
 
 export function getIncomingAggregateAndProofHandler(validator: IGossipMessageValidator): GossipHandlerFn {
   return async function handleIncomingAggregateAndProof(this: Gossip, msg: IGossipMessage): Promise<void> {
@@ -35,22 +28,14 @@
 
 export async function publishAggregatedAttestation(this: Gossip, aggregateAndProof: AggregateAndProof): Promise<void> {
   await Promise.all([
-<<<<<<< HEAD
-    promisify<void, string, Uint8Array>(this.pubsub.publish.bind(this.pubsub))(
-=======
     this.pubsub.publish(
->>>>>>> bdf188df
       getGossipTopic(GossipEvent.AGGREGATE_AND_PROOF),
       Buffer.from(this.config.types.AggregateAndProof.serialize(aggregateAndProof))
     ),
     //to be backward compatible
-<<<<<<< HEAD
-    promisify<void, string, Uint8Array>(this.pubsub.publish.bind(this.pubsub))(
-      getGossipTopic(GossipEvent.ATTESTATION), this.config.types.Attestation.serialize(aggregateAndProof.aggregate)
-=======
     this.pubsub.publish(
-      getGossipTopic(GossipEvent.ATTESTATION), serialize(this.config.types.Attestation, aggregateAndProof.aggregate)
->>>>>>> bdf188df
+      getGossipTopic(GossipEvent.ATTESTATION),
+      Buffer.from(this.config.types.Attestation.serialize(aggregateAndProof.aggregate))
     )
   ]);
   this.logger.verbose(

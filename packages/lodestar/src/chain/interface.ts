import {EventEmitter} from "events";

import {TreeBacked, List} from "@chainsafe/ssz";
import {
  Attestation, BeaconState, Checkpoint, Slot, Uint16, Uint64, Root, SignedBeaconBlock,
} from "@chainsafe/eth2.0-types";

import {ILMDGHOST} from "./forkChoice";
import StrictEventEmitter from "strict-event-emitter-types";
<<<<<<< HEAD
import {ProgressiveMerkleTree} from "@chainsafe/eth2.0-utils";
import {IBeaconClock} from "./clock/interface";
=======
>>>>>>> af0d8200

export interface IChainEvents {
  unknownBlockRoot: (root: Root) => void;
  processedBlock: (signedBlock: SignedBeaconBlock) => void;
  processedCheckpoint: (checkPoint: Checkpoint) => void;
  processedAttestation: (attestation: Attestation) => void;
  justifiedCheckpoint: (checkpoint: Checkpoint) => void;
  finalizedCheckpoint: (checkpoint: Checkpoint) => void;
}

export type ChainEventEmitter = StrictEventEmitter<EventEmitter, IChainEvents>;

/**
 * The IBeaconChain service deals with processing incoming blocks, advancing a state transition
 * and applying the fork choice rule to update the chain head
 */
export interface IBeaconChain extends ChainEventEmitter {
  latestState: BeaconState|null;
  forkChoice: ILMDGHOST;
<<<<<<< HEAD
  clock: IBeaconClock;
  chainId: uint16;
  networkId: uint64;
=======
  chainId: Uint16;
  networkId: Uint64;
>>>>>>> af0d8200
  /**
   * Start beacon chain processing
   */
  start(): Promise<void>;

  /**
   * Stop beacon chain processing
   */
  stop(): Promise<void>;

  /**
   * Add attestation to the fork-choice rule
   */
  receiveAttestation(attestation: Attestation): Promise<void>;

  /**
   * Pre-process and run the per slot state transition function
   */
  receiveBlock(signedBlock: SignedBeaconBlock, trusted?: boolean): Promise<void>;

  /**
   * Update the chain head using LMD GHOST
   */
  applyForkChoiceRule(): Promise<void>;

  /**
   * Ensure that the block is compliant with block processing validity conditions
   */
  isValidBlock(state: BeaconState, signedBlock: SignedBeaconBlock): Promise<boolean>;

  advanceState(slot?: Slot): Promise<void>;

  /**
   * Used for starting beacon chain with fake genesis state (dev, test, interop).
   * Note: Invoke this before {@link start}
   */
  initializeBeaconChain(genesisState: BeaconState, depositDataRootList: TreeBacked<List<Root>>): Promise<void>;

  isInitialized(): boolean;
}

export interface IAttestationProcessor {
  receiveBlock(signedBlock: SignedBeaconBlock, trusted?: boolean): Promise<void>;
  receiveAttestation(attestation: Attestation): Promise<void>;
}<|MERGE_RESOLUTION|>--- conflicted
+++ resolved
@@ -7,11 +7,7 @@
 
 import {ILMDGHOST} from "./forkChoice";
 import StrictEventEmitter from "strict-event-emitter-types";
-<<<<<<< HEAD
-import {ProgressiveMerkleTree} from "@chainsafe/eth2.0-utils";
 import {IBeaconClock} from "./clock/interface";
-=======
->>>>>>> af0d8200
 
 export interface IChainEvents {
   unknownBlockRoot: (root: Root) => void;
@@ -31,14 +27,9 @@
 export interface IBeaconChain extends ChainEventEmitter {
   latestState: BeaconState|null;
   forkChoice: ILMDGHOST;
-<<<<<<< HEAD
   clock: IBeaconClock;
-  chainId: uint16;
-  networkId: uint64;
-=======
   chainId: Uint16;
   networkId: Uint64;
->>>>>>> af0d8200
   /**
    * Start beacon chain processing
    */

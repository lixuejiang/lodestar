--- conflicted
+++ resolved
@@ -26,13 +26,8 @@
     db.block.get(chain.forkChoice.head()),
     db.state.getLatest(),
   ]);
-<<<<<<< HEAD
   if(slot > currentState.slot) {
     processSlots(config, currentState, slot);
-=======
-  if(!parentBlock) {
-    return null;
->>>>>>> 3205d1d0
   }
   const merkleTree = await db.merkleTree.getProgressiveMerkleTree(currentState.eth1DepositIndex);
   const parentHeader: BeaconBlockHeader = {

/**
 * @module chain/blockAssembly
 */

import {BeaconBlock, BeaconBlockHeader, Bytes96, Slot, ValidatorIndex, BeaconState,
  Root} from "@chainsafe/lodestar-types";
import {IBeaconConfig} from "@chainsafe/lodestar-config";

import {IBeaconDb} from "../../../db/api";
import {assembleBody} from "./body";
import {blockToHeader, fastStateTransition} from "@chainsafe/lodestar-beacon-state-transition";
import {IBeaconChain} from "../../interface";
import {EMPTY_SIGNATURE, ZERO_HASH} from "../../../constants";


export async function assembleBlock(
  config: IBeaconConfig,
  chain: IBeaconChain,
  db: IBeaconDb,
  slot: Slot,
  proposerIndex: ValidatorIndex,
  randaoReveal: Bytes96,
  graffiti = ZERO_HASH,
): Promise<BeaconBlock | null> {
<<<<<<< HEAD
  const parentBlock = await chain.getHeadBlock();
  const currentState = await chain.getHeadState();
=======
  const [parentBlock, currentState] = await Promise.all([
    chain.getHeadBlock(),
    chain.getHeadState()
  ]);
  if (slot > currentState.slot) {
    processSlots(config, currentState, slot);
  }
>>>>>>> 7f69a144
  const parentHeader: BeaconBlockHeader = blockToHeader(config, parentBlock.message);
  const block: BeaconBlock = {
    slot,
    proposerIndex,
    parentRoot: config.types.BeaconBlockHeader.hashTreeRoot(parentHeader),
    stateRoot: undefined,
    body: await assembleBody(config, db, {...currentState, slot}, randaoReveal, graffiti),
  };


  block.stateRoot = computeNewStateRoot(config, currentState, block, chain);

  return block;
}

function computeNewStateRoot(config: IBeaconConfig, state: BeaconState, block: BeaconBlock, chain: IBeaconChain): Root {
  // state is cloned from the cache already
  const epochContext = chain.getEpochContext();
  const signedBlock = {
    message: block,
    signature: EMPTY_SIGNATURE,
  };
  const newState = fastStateTransition(epochContext, state, signedBlock, false, false, true);
  return config.types.BeaconState.hashTreeRoot(newState);
}<|MERGE_RESOLUTION|>--- conflicted
+++ resolved
@@ -22,18 +22,10 @@
   randaoReveal: Bytes96,
   graffiti = ZERO_HASH,
 ): Promise<BeaconBlock | null> {
-<<<<<<< HEAD
-  const parentBlock = await chain.getHeadBlock();
-  const currentState = await chain.getHeadState();
-=======
   const [parentBlock, currentState] = await Promise.all([
     chain.getHeadBlock(),
     chain.getHeadState()
   ]);
-  if (slot > currentState.slot) {
-    processSlots(config, currentState, slot);
-  }
->>>>>>> 7f69a144
   const parentHeader: BeaconBlockHeader = blockToHeader(config, parentBlock.message);
   const block: BeaconBlock = {
     slot,

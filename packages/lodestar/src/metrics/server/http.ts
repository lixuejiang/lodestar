/**
 * @module metrics/server
 */
import http from "http";
import url from "url";
//@ts-ignore
import promisify from "promisify-es6";

import {IMetrics, IMetricsServer} from "../interface";
import {IMetricsOptions} from "../options";
import {ILogger} from "../../logger";

export class HttpMetricsServer implements IMetricsServer {
  private opts: IMetricsOptions;
  private metrics: IMetrics;
  private http: http.Server;
  private logger: ILogger;
  public constructor(opts: IMetricsOptions, {metrics, logger}: {metrics: IMetrics; logger: ILogger}) {
    this.opts = opts;
    this.logger = logger;
    this.metrics = metrics;
    this.http = http.createServer(this.onRequest.bind(this));
  }

  public async start(): Promise<void> {
    await promisify(this.http.listen.bind(this.http))(this.opts.serverPort);
  }
  public async stop(): Promise<void> {
    await promisify(this.http.close.bind(this.http))();
  }

  private onRequest(req: http.IncomingMessage, res: http.ServerResponse): void {
    if (req.method === "GET" && url.parse(req.url as string, true).pathname === "/metrics") {
      res.writeHead(200, {"content-type": this.metrics.registry.contentType});
      res.end(this.metrics.registry.metrics());
    } else {
      res.writeHead(404);
      res.end();
    }
  }
<<<<<<< HEAD
  public async start(): Promise<void> {
    if (this.opts.enabled) {
      this.logger.info("Starting prometheus...");
      await promisify(this.http.listen.bind(this.http))(this.opts.serverPort);
    }
  }
  public async stop(): Promise<void> {
    if (this.opts.enabled) {
      await promisify(this.http.close.bind(this.http))();
    }
  }
=======
>>>>>>> 3205d1d0
}<|MERGE_RESOLUTION|>--- conflicted
+++ resolved
@@ -22,13 +22,6 @@
     this.http = http.createServer(this.onRequest.bind(this));
   }
 
-  public async start(): Promise<void> {
-    await promisify(this.http.listen.bind(this.http))(this.opts.serverPort);
-  }
-  public async stop(): Promise<void> {
-    await promisify(this.http.close.bind(this.http))();
-  }
-
   private onRequest(req: http.IncomingMessage, res: http.ServerResponse): void {
     if (req.method === "GET" && url.parse(req.url as string, true).pathname === "/metrics") {
       res.writeHead(200, {"content-type": this.metrics.registry.contentType});
@@ -38,7 +31,7 @@
       res.end();
     }
   }
-<<<<<<< HEAD
+
   public async start(): Promise<void> {
     if (this.opts.enabled) {
       this.logger.info("Starting prometheus...");
@@ -50,6 +43,4 @@
       await promisify(this.http.close.bind(this.http))();
     }
   }
-=======
->>>>>>> 3205d1d0
 }
import {computeStartSlotOfEpoch, getBeaconProposerIndex} from "../../../chain/stateTransition/util";
import {assembleValidatorDuty} from "../../../chain/factory/duties";
import {BLSPubkey, Epoch, ValidatorDuty, ValidatorIndex} from "@chainsafe/eth2.0-types";
import {IBeaconDb} from "../../../db/api";
import {IBeaconConfig} from "@chainsafe/eth2.0-config";
import {processSlots} from "../../../chain/stateTransition";

export async function getValidatorDuties(
  config: IBeaconConfig,
  db: IBeaconDb,
  validatorPublicKeys: BLSPubkey[],
  epoch: Epoch
): Promise<ValidatorDuty[]> {
  const state = await db.state.getLatest();

  const validatorIndexes = await Promise.all(validatorPublicKeys.map(async publicKey => {
    return  state.validators.findIndex((v) => v.pubkey.equals(publicKey));
  }));

<<<<<<< HEAD
  const startSlot = computeStartSlotOfEpoch(config, epoch);
  if(state.slot < startSlot) {
    processSlots(config, state, startSlot);
  }
  const slotProposerMapping = {};

  for(let slot = startSlot; slot < startSlot + config.params.SLOTS_PER_EPOCH; slot ++) {
    const blockProposerIndex = getBeaconProposerIndex(config, {...state, slot});
    slotProposerMapping[blockProposerIndex] = slot;
  }
=======
  const blockProposerIndex = getBeaconProposerIndex(config, state);
>>>>>>> 3205d1d0

  return validatorPublicKeys.map(
    (validatorPublicKey: BLSPubkey, index: number) => {
      const validatorIndex: ValidatorIndex = validatorIndexes[index] as ValidatorIndex;
      return assembleValidatorDuty(
        config,
        {
          publicKey: validatorPublicKey,
          index: validatorIndex
        },
        state,
        epoch,
        slotProposerMapping
      );
    }
  );
}<|MERGE_RESOLUTION|>--- conflicted
+++ resolved
@@ -17,7 +17,6 @@
     return  state.validators.findIndex((v) => v.pubkey.equals(publicKey));
   }));
 
-<<<<<<< HEAD
   const startSlot = computeStartSlotOfEpoch(config, epoch);
   if(state.slot < startSlot) {
     processSlots(config, state, startSlot);
@@ -28,9 +27,6 @@
     const blockProposerIndex = getBeaconProposerIndex(config, {...state, slot});
     slotProposerMapping[blockProposerIndex] = slot;
   }
-=======
-  const blockProposerIndex = getBeaconProposerIndex(config, state);
->>>>>>> 3205d1d0
 
   return validatorPublicKeys.map(
     (validatorPublicKey: BLSPubkey, index: number) => {

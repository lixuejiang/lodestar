--- conflicted
+++ resolved
@@ -65,12 +65,8 @@
   }
 
   public receiveBlock = async (block: BeaconBlock): Promise<void> => {
-<<<<<<< HEAD
     await this.chain.receiveBlock(block);
   };
-=======
-    const root = hashTreeRoot(this.config.types.BeaconBlock, block);
->>>>>>> ebb93de9
 
   public receiveCommitteeAttestation = async (attestationSubnet: {attestation: Attestation; subnet: number}): 
   Promise<void> => {
@@ -90,19 +86,6 @@
   };
 
   public receiveAttestation = async (attestation: Attestation): Promise<void> => {
-<<<<<<< HEAD
-=======
-    // skip attestation if it already exists
-    const root = hashTreeRoot(this.config.types.Attestation, attestation);
-    if (await this.db.attestation.has(root as Buffer)) {
-      return;
-    }
-    // skip attestation if its too old
-    const state = await this.db.state.getLatest();
-    if (attestation.data.target.epoch < state.finalizedCheckpoint.epoch) {
-      return;
-    }
->>>>>>> ebb93de9
     // send attestation on to other modules
     await Promise.all([
       this.opPool.attestations.receive(attestation),

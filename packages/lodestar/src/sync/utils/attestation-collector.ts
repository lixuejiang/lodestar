--- conflicted
+++ resolved
@@ -17,13 +17,8 @@
   private readonly config: IBeaconConfig;
   private readonly chain: IBeaconChain;
   private readonly network: INetwork;
-<<<<<<< HEAD
   private readonly db: IBeaconDb;
-
-=======
-  private readonly opPool: OpPool;
   private timers: (NodeJS.Timeout)[];
->>>>>>> 7ea6c894
   private aggregationDuties: Map<Slot, Set<CommitteeIndex>> = new Map();
 
   public constructor(config: IBeaconConfig, modules: IAttestationCollectorModules) {

/**
 * @module db/controller/impl
 */

import {LevelUp} from "levelup";
<<<<<<< HEAD
import {IDatabaseController, SearchOptions} from "../interface";
import {Attestation} from "../../../types";
=======
import {SearchOptions} from "../interface";
import {Attestation} from "@chainsafe/eth2.0-types";
import {IDatabaseController} from "../interface";
>>>>>>> 80696685
import {EventEmitter} from "events";
import level from "level";
import {ILogger} from "../../../logger";
import {IDatabaseOptions} from "../../options";

export interface LevelDBOptions extends IDatabaseOptions {
  db?: LevelUp;
}

/**
 * The LevelDB implementation of DB
 */
export class LevelDbController extends EventEmitter implements IDatabaseController {

  private db: LevelUp;

  private opts: LevelDBOptions;

  private logger: ILogger;

  public constructor(opts: LevelDBOptions, {logger}: {logger: ILogger}) {
    super();
    this.opts = opts;
    this.logger = logger;
    this.db =
      opts.db
      ||
      level(
        opts.name || 'beaconchain',
        {keyEncoding: 'binary', valueEncoding: 'binary'}
      );
  }

  public async start(): Promise<void> {
    await this.db.open();
    this.logger.info( `Connected to LevelDB database at ${this.opts.name}`);
  }

  public async stop(): Promise<void> {
    await this.db.close();
  }

  public async get(key: any): Promise<Buffer | null> {
    try {
      return await this.db.get(key);
    } catch (e) {
      if(e.notFound) {
        return null;
      }
      throw e;
    }
  }

  public put(key: any, value: any): Promise<any> {
    return this.db.put(key, value);
  }

  public async batchPut(items: { key: any; value: any }[]): Promise<any> {
    const batch = this.db.batch();
    items.forEach(item => batch.put(item.key, item.value));
    await batch.write();
  }

  public async batchDelete(items: any[]): Promise<any> {
    const batch = this.db.batch();
    items.forEach(item => batch.del(item));
    await batch.write();
  }

  public async delete(key: any): Promise<void> {
    await this.db.del(key);
  }

  public search(opts: SearchOptions): Promise<any> {
    return new Promise<Attestation[]>((resolve, reject) => {
      const searchData = [];
      this.db.createValueStream({
        gt: opts.gt,
        lt: opts.lt,
      }).on('data', function (data) {
        searchData.push(data);
      }).on('close', function () {
        resolve(searchData);
      }).on('end', function () {
        resolve(searchData);
      });
    });
  }
}<|MERGE_RESOLUTION|>--- conflicted
+++ resolved
@@ -3,14 +3,8 @@
  */
 
 import {LevelUp} from "levelup";
-<<<<<<< HEAD
 import {IDatabaseController, SearchOptions} from "../interface";
-import {Attestation} from "../../../types";
-=======
-import {SearchOptions} from "../interface";
 import {Attestation} from "@chainsafe/eth2.0-types";
-import {IDatabaseController} from "../interface";
->>>>>>> 80696685
 import {EventEmitter} from "events";
 import level from "level";
 import {ILogger} from "../../../logger";

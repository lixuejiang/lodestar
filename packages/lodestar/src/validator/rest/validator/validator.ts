--- conflicted
+++ resolved
@@ -1,6 +1,5 @@
 import {IValidatorApi} from "../../../api/rpc";
 import {HttpClient} from "../../../util/httpClient";
-<<<<<<< HEAD
 import {
   Attestation,
   BeaconBlock,
@@ -12,9 +11,6 @@
   ValidatorDuty,
   ValidatorIndex
 } from "@chainsafe/eth2.0-types";
-=======
-import {BeaconBlock, Attestation, ValidatorDuty, Slot, Epoch, bytes96, Shard, BLSPubkey} from "@chainsafe/eth2.0-types";
->>>>>>> 3205d1d0
 import {ILogger} from "../../../logger";
 import {ApiNamespace} from "../../../api";
 

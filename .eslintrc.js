const path = require('path');

module.exports = {
  root: true,
  env: {
    browser: true,
    es6: true,
    node: true,
    mocha: true
  },
  globals: {
    BigInt: true,
  },
  parser: "@typescript-eslint/parser",
  parserOptions: {
    ecmaVersion: 10,
    project: "./tsconfig.json"
  },
  plugins: [
    "@typescript-eslint",
    "eslint-plugin-import",
    "eslint-plugin-node",
    "no-only-tests",
    "prettier"
  ],
  extends: [
    "eslint:recommended",
    "plugin:import/errors",
    "plugin:import/warnings",
    "plugin:import/typescript",
    "plugin:@typescript-eslint/recommended"
  ],
  settings: {
    "import/resolver": {
      "@mpetrunic/eslint-import-resolver-lerna": {
        packages: path.resolve(__dirname, "packages")
      }
    }
  },
  rules: {
    "prettier/prettier": "error",
    //doesnt work, it reports false errors
    "constructor-super": "off",
    "@typescript-eslint/naming-convention": ["error", 
    {selector: "default", format: ['camelCase']},
    {selector: ["classProperty", "objectLiteralProperty", "classMethod", "parameter"], format: ['camelCase'], leadingUnderscore: "allow"},
    //variable must be in camel or upper case
    {selector: "variable", format: ["camelCase", "UPPER_CASE"], leadingUnderscore: "allow"},
    //classes and types must be in PascalCase
    {selector: ["typeLike", "enum"], format: ['PascalCase']},
    {selector: "enumMember", format: null},
    //interface must start with I
    {selector: "interface", format: ['PascalCase'], prefix: ["I"]},
    //ignore rule for quoted stuff
    {
      selector: [
        "classProperty",
        "objectLiteralProperty",
        "typeProperty",
        "classMethod",
        "objectLiteralMethod",
        "typeMethod",
        "accessor",
        "enumMember"
      ],
      format: null,
      modifiers: ["requiresQuotes"]
    },
    //ignore rules on destructured params
    {
      selector: "variable",
      modifiers: ["destructured"],
      format: null
    }
  ],
    "@typescript-eslint/explicit-function-return-type": ["error", {
      "allowExpressions": true
    }],
    "@typescript-eslint/func-call-spacing": "error",
    "@typescript-eslint/member-ordering": "error",
    "@typescript-eslint/no-explicit-any": "error",
    "@typescript-eslint/no-require-imports": "error",
    "@typescript-eslint/no-unused-vars": ["error", {
      "varsIgnorePattern": "^_"
    }],
    "@typescript-eslint/ban-ts-comment": "warn",
    "@typescript-eslint/no-use-before-define": "off",
    "@typescript-eslint/semi": "error",
    "@typescript-eslint/type-annotation-spacing": "error",
    "@typescript-eslint/no-floating-promises": "error",
    "import/no-extraneous-dependencies": ["error", {
      "devDependencies": false,
      "optionalDependencies": false,
      "peerDependencies": false
    }],
    "func-call-spacing": "off",
    //if --fix is run it messes imports like /lib/presets/minimal & /lib/presets/mainnet
    "import/no-duplicates": "off",
    "node/no-deprecated-api": "error",
    "new-parens": "error",
    "no-caller": "error",
    "no-bitwise": "off",
    "no-cond-assign": "error",
    "no-consecutive-blank-lines": 0,
    "no-console": "warn",
    "no-var": "error",
    "object-curly-spacing": ["error", "never"],
    "object-literal-sort-keys": 0,
    "no-prototype-builtins": 0,
    "prefer-const": "error",
    "quotes": ["error", "double"],
    "semi": "off",

    // Prevents accidentally pushing a commit with .only in Mocha tests
    "no-only-tests/no-only-tests": "error"
  },
  "overrides": [
    {
      "files": ["**/test/**/*.ts"],
      "rules": {
        "import/no-extraneous-dependencies": "off",
        "@typescript-eslint/no-explicit-any": "off"
      }
    },
    {
<<<<<<< HEAD
      "files": ["**/lodestar-types/src/**/*.ts"],
      "rules": {
        "@typescript-eslint/interface-name-prefix": "off"
=======
      "files": ["**/lodestar-types/**/*.ts"],
      "rules": {
        "@typescript-eslint/naming-convention": ["off", {
          selector: "interface", prefix: ["I"]
        }],
>>>>>>> 4ca5a760
      }
    }
  ]
};<|MERGE_RESOLUTION|>--- conflicted
+++ resolved
@@ -123,18 +123,12 @@
       }
     },
     {
-<<<<<<< HEAD
-      "files": ["**/lodestar-types/src/**/*.ts"],
-      "rules": {
-        "@typescript-eslint/interface-name-prefix": "off"
-=======
       "files": ["**/lodestar-types/**/*.ts"],
       "rules": {
-        "@typescript-eslint/naming-convention": ["off", {
-          selector: "interface", prefix: ["I"]
-        }],
->>>>>>> 4ca5a760
+        "@typescript-eslint/naming-convention": ["off", 
+        { selector: "interface", prefix: ["I"]},
+        {selector: "interface", format: ['PascalCase'], prefix: ["I"]},],
       }
-    }
+    },
   ]
 };
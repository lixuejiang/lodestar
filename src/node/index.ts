--- conflicted
+++ resolved
@@ -4,13 +4,9 @@
 
 import deepmerge from "deepmerge";
 import {LevelDB} from "../db";
-<<<<<<< HEAD
 import {EthersEth1Notifier, EthersEth1Options} from "../eth1";
 import {P2PNetwork, P2pOptions} from "../p2p";
-=======
-import {EthersEth1Notifier} from "../eth1";
-import {P2PNetwork} from "../p2p";
->>>>>>> 4b1a8f2a
+
 
 import defaultConf from "./defaults";
 import logger from "../logger/winston";
@@ -21,10 +17,8 @@
 import {JSONRPC} from "../rpc/protocol";
 import {WSServer} from "../rpc/transport";
 import {IApiConstructor} from "../rpc/api/interface";
-<<<<<<< HEAD
 import {LevelDBOptions} from '../db/impl/level';
-=======
->>>>>>> 4b1a8f2a
+
 
 export interface Service {
   start(): Promise<void>;

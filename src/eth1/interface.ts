/**
 * @module eth1
 */

import {EventEmitter} from "events";

import {bytes32, Deposit, number64} from "../types";

export interface Eth1Options {
  depositContract: {
    deployedAt: number;
    address: string;
    abi: any[];
  };
}

/**
 * The Eth1Notifier service watches the Eth1.0 chain for relevant events
 */
export interface Eth1Notifier extends EventEmitter {
  /**
   * If there isn't Eth2Genesis events in past logs, it should fetch
   * all the deposit logs from block at which contract is deployed.
   * If there is Eth2Genesis event in logs it should just listen for new eth1 blocks.
   */
  start(): Promise<void>;
  stop(): Promise<void>;

  /**
   * Process new block events sent from the Eth 1.0 chain
   */
  processBlockHeadUpdate(blockNumber): Promise<void>;

  /**
   * Process a Desposit log which has been received from the Eth 1.0 chain
   */
<<<<<<< HEAD
  processDepositLog(pubkey: string, withdrawalCredentials: string, amount: string, signature: string, merkleTreeIndex: string): Promise<void>;
=======
  processDepositLog(
    pubkey: string,
    withdrawalCredentials: string,
    amount: string,
    signature: string,
    merkleTreeIndex: string
  ): Promise<void>;
>>>>>>> 33a7cd7d

  /**
   * Process a Eth2genesis log which has been received from the Eth 1.0 chain
   */
  processEth2GenesisLog(
    depositRootHex: string, depositCountHex: string, timeHex: string, event: object
  ): Promise<void>;

  /**
   * Obtains Deposit logs between given range of blocks
   * @param fromBlock either block hash or block number
   * @param toBlock optional, if not submitted it will assume latest
   */
  getContractDeposits(
    fromBlock: string | number64, toBlock?: string | number64
  ): Promise<Deposit[]>;

  /**
   * Return an array of deposits to process at genesis event
   */
  genesisDeposits(): Promise<Deposit[]>;

  /**
   * Return the latest block hash
   */
  latestBlockHash(): bytes32;

  /**
   * Return the merkle root of the deposits
   */
  depositRoot(): Promise<bytes32>;

}<|MERGE_RESOLUTION|>--- conflicted
+++ resolved
@@ -34,9 +34,6 @@
   /**
    * Process a Desposit log which has been received from the Eth 1.0 chain
    */
-<<<<<<< HEAD
-  processDepositLog(pubkey: string, withdrawalCredentials: string, amount: string, signature: string, merkleTreeIndex: string): Promise<void>;
-=======
   processDepositLog(
     pubkey: string,
     withdrawalCredentials: string,
@@ -44,7 +41,6 @@
     signature: string,
     merkleTreeIndex: string
   ): Promise<void>;
->>>>>>> 33a7cd7d
 
   /**
    * Process a Eth2genesis log which has been received from the Eth 1.0 chain
